--- conflicted
+++ resolved
@@ -607,13 +607,8 @@
 
             try
             {
-<<<<<<< HEAD
-                IntPtr result = Runtime.PyRun_String(
+                NewReference result = Runtime.PyRun_String(
                     code, flag, globals.Value, locals.Value
-=======
-                NewReference result = Runtime.PyRun_String(
-                    code, (IntPtr)flag, globals.Value, locals.Value
->>>>>>> 925c1660
                 );
 
                 try
