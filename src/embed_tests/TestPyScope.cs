--- conflicted
+++ resolved
@@ -1,4 +1,5 @@
 using System;
+using System.Threading;
 using NUnit.Framework;
 using Python.Runtime;
 
@@ -337,23 +338,13 @@
                     //add function to the scope 
                     //can be call many times, more efficient than ast 
                     ps.Exec(
-<<<<<<< HEAD
                         "import threading\n"+
                         "lock = threading.Lock()\n"+
-                        "def update():\n" +
-                         "    global res, th_cnt\n" +
-                         "    with lock:\n" +
-                         "       res += bb + 1\n" +
-                         "       th_cnt += 1\n"
-=======
-                        "import threading\n" +
-                        "lock = threading.Lock()\n" +
                         "def update():\n" +
                         "  global res, th_cnt\n" +
                         "  with lock:\n" +
                         "    res += bb + 1\n" +
                         "    th_cnt += 1\n"
->>>>>>> 925c1660
                     );
                 }
                 int th_cnt = 100;
@@ -377,11 +368,7 @@
                     {
                         cnt = ps.Get<int>("th_cnt");
                     }
-<<<<<<< HEAD
-                    System.Threading.Thread.Sleep(10);
-=======
                     Thread.Yield();
->>>>>>> 925c1660
                 }
                 using (Py.GIL())
                 {
